/*
 * Copyright 2021 CloudWeGo Authors
 *
 * Licensed under the Apache License, Version 2.0 (the "License");
 * you may not use this file except in compliance with the License.
 * You may obtain a copy of the License at
 *
 *     http://www.apache.org/licenses/LICENSE-2.0
 *
 * Unless required by applicable law or agreed to in writing, software
 * distributed under the License is distributed on an "AS IS" BASIS,
 * WITHOUT WARRANTIES OR CONDITIONS OF ANY KIND, either express or implied.
 * See the License for the specific language governing permissions and
 * limitations under the License.
 */

package grpc

import (
	"context"
	"encoding/binary"
	"errors"
	"fmt"

	"github.com/bytedance/gopkg/lang/mcache"
	"github.com/cloudwego/fastpb"
	"google.golang.org/protobuf/proto"

	"github.com/cloudwego/kitex/pkg/remote"
	"github.com/cloudwego/kitex/pkg/remote/codec/perrors"
	"github.com/cloudwego/kitex/pkg/remote/codec/protobuf"
	"github.com/cloudwego/kitex/pkg/remote/codec/thrift"
	"github.com/cloudwego/kitex/pkg/rpcinfo"
	"github.com/cloudwego/kitex/pkg/serviceinfo"
)

const dataFrameHeaderLen = 5

var ErrInvalidPayload = errors.New("grpc invalid payload")

// gogoproto generate
type marshaler interface {
	MarshalTo(data []byte) (n int, err error)
	Size() int
}

type grpcCodec struct {
	ThriftCodec         remote.PayloadCodec
	thriftStructCodec   remote.StructCodec
	protobufStructCodec remote.StructCodec
}

type CodecOption func(c *grpcCodec)

func WithThriftCodec(t remote.PayloadCodec) CodecOption {
	return func(c *grpcCodec) {
		c.ThriftCodec = t
	}
}

// NewGRPCCodec create grpc and protobuf codec
func NewGRPCCodec(opts ...CodecOption) remote.Codec {
	codec := &grpcCodec{}
	for _, opt := range opts {
		opt(codec)
	}
	if !thrift.IsThriftCodec(codec.ThriftCodec) {
		if c, err := remote.GetPayloadCodecByCodecType(serviceinfo.Thrift); err == nil {
			codec.ThriftCodec = c
		} else {
			codec.ThriftCodec = thrift.NewThriftCodec()
		}
	}
	codec.thriftStructCodec = codec.ThriftCodec.(remote.StructCodec)
	if c, err := remote.GetStructCodecByCodecType(serviceinfo.Protobuf); err == nil {
		codec.protobufStructCodec = c
	} else {
		codec.protobufStructCodec = protobuf.NewProtobufCodec().(remote.StructCodec)
	}
	return codec
}

func mallocWithFirstByteZeroed(size int) []byte {
	data := mcache.Malloc(size)
	data[0] = 0 // compressed flag = false
	return data
}

func (c *grpcCodec) Encode(ctx context.Context, message remote.Message, out remote.ByteBuffer) (err error) {
	var payload []byte
	defer func() {
		// record send size, even when err != nil (0 is recorded to the lastSendSize)
		if rpcStats := rpcinfo.AsMutableRPCStats(message.RPCInfo().Stats()); rpcStats != nil {
			rpcStats.IncrSendSize(uint64(len(payload)))
		}
	}()

	writer, ok := out.(remote.FrameWrite)
	if !ok {
		return fmt.Errorf("output buffer must implement FrameWrite")
	}
	compressor, err := getSendCompressor(ctx)
	if err != nil {
		return err
	}
	isCompressed := compressor != nil

	switch message.ProtocolInfo().CodecType {
	case serviceinfo.Thrift:
		payload, err = c.thriftStructCodec.Serialize(ctx, message.Data())
	case serviceinfo.Protobuf:
		switch t := message.Data().(type) {
		case fastpb.Writer:
			size := t.Size()
			if !isCompressed {
				payload = mallocWithFirstByteZeroed(size + dataFrameHeaderLen)
				t.FastWrite(payload[dataFrameHeaderLen:])
				binary.BigEndian.PutUint32(payload[1:dataFrameHeaderLen], uint32(size))
				return writer.WriteData(payload)
			}
			payload = mcache.Malloc(size)
			t.FastWrite(payload)
		case marshaler:
			size := t.Size()
			if !isCompressed {
				payload = mallocWithFirstByteZeroed(size + dataFrameHeaderLen)
				if _, err = t.MarshalTo(payload[dataFrameHeaderLen:]); err != nil {
					return err
				}
				binary.BigEndian.PutUint32(payload[1:dataFrameHeaderLen], uint32(size))
				return writer.WriteData(payload)
			}
			payload = mcache.Malloc(size)
			if _, err = t.MarshalTo(payload); err != nil {
				return err
			}
		case protobuf.ProtobufV2MsgCodec:
			payload, err = t.XXX_Marshal(nil, true)
		case proto.Message:
			payload, err = proto.Marshal(t)
		case protobuf.ProtobufMsgCodec:
			payload, err = t.Marshal(nil)
		case protobuf.MessageWriterWithContext:
			methodName := message.RPCInfo().Invocation().MethodName()
			if methodName == "" {
				return errors.New("empty methodName in grpc Encode")
			}
			actualMsg, err := t.WritePb(ctx, methodName)
			if err != nil {
				return err
			}
			payload, ok = actualMsg.([]byte)
			if !ok {
				return perrors.NewProtocolErrorWithErrMsg(err, fmt.Sprintf("grpc marshal message failed: %s", err.Error()))
			}
		default:
			return ErrInvalidPayload
		}
	default:
		return ErrInvalidPayload
	}

	if err != nil {
		return err
	}
	var header [dataFrameHeaderLen]byte
	if isCompressed {
		payload, err = compress(compressor, payload)
		if err != nil {
			return err
		}
		header[0] = 1
	} else {
		header[0] = 0
	}
	binary.BigEndian.PutUint32(header[1:dataFrameHeaderLen], uint32(len(payload)))
	err = writer.WriteHeader(header[:])
	if err != nil {
		return err
	}
	return writer.WriteData(payload)
	// TODO: recycle payload?
}

func (c *grpcCodec) Decode(ctx context.Context, message remote.Message, in remote.ByteBuffer) (err error) {
	d, err := decodeGRPCFrame(ctx, in)
	if rpcStats := rpcinfo.AsMutableRPCStats(message.RPCInfo().Stats()); rpcStats != nil {
		// record recv size, even when err != nil (0 is recorded to the lastRecvSize)
		rpcStats.IncrRecvSize(uint64(len(d)))
	}
	if err != nil {
		return err
	}
	message.SetPayloadLen(len(d))
	switch message.ProtocolInfo().CodecType {
	case serviceinfo.Thrift:
		return c.thriftStructCodec.Deserialize(ctx, message.Data(), d)
	case serviceinfo.Protobuf:
<<<<<<< HEAD
		return c.protobufStructCodec.Deserialize(ctx, message.Data(), d)
=======
		if t, ok := data.(fastpb.Reader); ok {
			if len(d) == 0 {
				// if all fields of a struct is default value, data will be nil
				// In the implementation of fastpb, if data is nil, then fastpb will skip creating this struct, as a result user will get a nil pointer which is not expected.
				// So, when data is nil, use default protobuf unmarshal method to decode the struct.
				// todo: fix fastpb
			} else {
				_, err = fastpb.ReadMessage(d, fastpb.SkipTypeCheck, t)
				return err
			}
		}
		switch t := data.(type) {
		case protobufV2MsgCodec:
			return t.XXX_Unmarshal(d)
		case proto.Message:
			return proto.Unmarshal(d, t)
		case protobuf.ProtobufMsgCodec:
			return t.Unmarshal(d)
		case protobuf.MessageReaderWithMethodWithContext:
			methodName := message.RPCInfo().Invocation().MethodName()
			if methodName == "" {
				return errors.New("empty methodName in grpc Decode")
			}
			return t.ReadPb(ctx, methodName, d)
		default:
			return ErrInvalidPayload
		}
>>>>>>> 33cce213
	default:
		return ErrInvalidPayload
	}
}

func (c *grpcCodec) Name() string {
	return "grpc"
}<|MERGE_RESOLUTION|>--- conflicted
+++ resolved
@@ -196,9 +196,6 @@
 	case serviceinfo.Thrift:
 		return c.thriftStructCodec.Deserialize(ctx, message.Data(), d)
 	case serviceinfo.Protobuf:
-<<<<<<< HEAD
-		return c.protobufStructCodec.Deserialize(ctx, message.Data(), d)
-=======
 		if t, ok := data.(fastpb.Reader); ok {
 			if len(d) == 0 {
 				// if all fields of a struct is default value, data will be nil
@@ -226,7 +223,6 @@
 		default:
 			return ErrInvalidPayload
 		}
->>>>>>> 33cce213
 	default:
 		return ErrInvalidPayload
 	}
